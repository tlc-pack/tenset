"""Train a cost model with a dataset."""

import argparse
import logging
import pickle
import random

import torch
import numpy as np

import tvm
from tvm.auto_scheduler.utils import to_str_round
from tvm.auto_scheduler.cost_model import RandomModelInternal

from common import load_and_register_tasks, str2bool

from tvm.auto_scheduler.dataset import Dataset, LearningTask
from tvm.auto_scheduler.cost_model.lgbm_model import LGBModelInternal
from bayes_opt import BayesianOptimization
import pandas as pd
from tvm.auto_scheduler.cost_model.metric import (
    metric_rmse,
    metric_r_squared,
    metric_pairwise_comp_accuracy,
    metric_top_k_recall,
    metric_peak_score,
    metric_mape,
    random_mix,
)

import lightgbm as lgb

def evaluate_model(model, test_set):
    # make prediction
    prediction = model.predict(test_set)

    # compute weighted average of metrics over all tasks
    tasks = list(test_set.tasks())
    weights = [len(test_set.throughputs[t]) for t in tasks]
    print("Test set sizes:", weights)

    rmse_list = []
    r_sqaured_list = []
    pair_acc_list = []
    mape_list = []
    peak_score1_list = []
    peak_score5_list = []


    for task in tasks:
        preds = prediction[task]
        labels = test_set.throughputs[task]

        rmse_list.append(np.square(metric_rmse(preds, labels)))
        r_sqaured_list.append(metric_r_squared(preds, labels))
        pair_acc_list.append(metric_pairwise_comp_accuracy(preds, labels))
        mape_list.append(metric_mape(preds, labels))
        peak_score1_list.append(metric_peak_score(preds, labels, 1))
        peak_score5_list.append(metric_peak_score(preds, labels, 5))

    rmse = np.sqrt(np.average(rmse_list, weights=weights))
    r_sqaured = np.average(r_sqaured_list, weights=weights)
    pair_acc = np.average(pair_acc_list, weights=weights)
    mape = np.average(mape_list, weights=weights)
    peak_score1 = np.average(peak_score1_list, weights=weights)
    peak_score5 = np.average(peak_score5_list, weights=weights)

    eval_res = {
        "RMSE": rmse,
        "R^2": r_sqaured,
        "pairwise comparision accuracy": pair_acc,
        "mape": mape,
        "average peak score@1": peak_score1,
        "average peak score@5": peak_score5,
    }
    return eval_res


def train_zero_shot(dataset, train_ratio, split_scheme):
    # Split dataset
    if split_scheme == "within_task":
        train_set, test_set = dataset.random_split_within_task(train_ratio)
    elif split_scheme == "by_task":
        train_set, test_set = dataset.random_split_by_task(train_ratio)
    elif split_scheme == "by_target":
        train_set, test_set = dataset.random_split_by_target(train_ratio)
    else:
        raise ValueError("Invalid split scheme: " + split_scheme)

    print("Train set: %d. Task 0 = %s" % (len(train_set), train_set.tasks()[0]))
    if len(test_set) == 0:
        test_set = train_set
    print("Test set:  %d. Task 0 = %s" % (len(test_set), test_set.tasks()[0]))

    def lgb_eval(learning_rate,num_leaves, feature_fraction, bagging_fraction, bagging_freq, min_data_in_leaf, min_sum_hessian_in_leaf, subsample):
        params = {'boosting_type': 'gbdt'}
        params['learning_rate'] = max(min(learning_rate, 1), 0)
        params["num_leaves"] = int(round(num_leaves))
        params['feature_fraction'] = max(min(feature_fraction, 1), 0)
        params['bagging_fraction'] = max(min(bagging_fraction, 1), 0)
        params['bagging_freq'] = int(round(bagging_freq))
        params['min_data_in_leaf'] = int(round(min_data_in_leaf))
        params['min_sum_hessian_in_leaf'] = min_sum_hessian_in_leaf
        params['subsample'] = max(min(subsample, 1), 0)
        
        model = LGBModelInternal(use_gpu=False, params=params)
        #filename = name + ".pkl"
        model.fit_base(train_set, valid_set=test_set)
        #print("Save model to %s" % filename)
        #model.save(filename)

        # Evaluate the model
        eval_res = evaluate_model(model, test_set)

<<<<<<< HEAD
        print(eval_res)
        return -1 * eval_res['rmse']
=======
        return -1 * eval_res['RMSE']
>>>>>>> 415195a6
     
    lgbBO = BayesianOptimization(lgb_eval, {'learning_rate': (0.01, 1.0),
                                            'num_leaves': (24, 80),
                                            'feature_fraction': (0.5, 1),
                                            'bagging_fraction': (0.8, 1),
                                            'bagging_freq': (2, 10),
                                            'min_data_in_leaf': (0, 40),
                                            'min_sum_hessian_in_leaf':(0, 20),
                                            'subsample': (0.01, 1.0)}, random_state=300)

    
    lgbBO.probe(
        params={
                'learning_rate': 0.05,
                'num_leaves': 31,
                'feature_fraction': 0.9,
                'bagging_fraction': 0.8,
                'bagging_freq': 5,
                'min_child_weight': 2,
                'min_data_in_leaf': 0,
                'min_sum_hessian_in_leaf': 0
            },
        lazy=True,
    )
    #n_iter: How many steps of bayesian optimization you want to perform. The more steps the more likely to find a good maximum you are.
    #init_points: How many steps of random exploration you want to perform. Random exploration can help by diversifying the exploration space.
    
    lgbBO.maximize(init_points=15, n_iter=200)
    
    model_auc=[]
    for model in range(len(lgbBO.res)):
        model_auc.append(lgbBO.res[model]['target'])
    
    # return best parameters
    best_result, opt_params = lgbBO.res[pd.Series(model_auc).idxmax()]['target'],lgbBO.res[pd.Series(model_auc).idxmax()]['params']

    print("best result: ", best_result)

    model = LGBModelInternal(use_gpu=False, params=opt_params)
    # Train the model
    filename = "lightgbm_tuned.pkl"
    model.fit_base(train_set, valid_set=test_set)
    print("Save model to %s" % filename)
    model.save(filename)

    # Evaluate the model
    eval_res = evaluate_model(model, test_set)
    print(to_str_round(eval_res))

    # Print evaluation results
    print("-" * 60)
    print("Model: lightgbm_tuned")
    for key, val in eval_res.items():
        print("%s: %.4f" % (key, val))


if __name__ == "__main__":
    parser = argparse.ArgumentParser()
    parser.add_argument("--dataset", nargs="+", type=str, default=["dataset.pkl"])
    parser.add_argument("--seed", type=int, default=0)
    parser.add_argument(
        "--split-scheme",
        type=str,
        choices=["by_task", "within_task", "by_target"],
        default="within_task",
    )
    parser.add_argument("--train-ratio", type=float, default=0.9)
    args = parser.parse_args()
    print("Arguments: %s" % str(args))

    # Setup random seed and logging
    np.random.seed(args.seed)
    random.seed(args.seed)
    torch.random.manual_seed(args.seed)
    logging.basicConfig()
    logging.getLogger("auto_scheduler").setLevel(logging.DEBUG)

    print("Load all tasks...")
    load_and_register_tasks()

    print("Load dataset...")
    dataset = pickle.load(open(args.dataset[0], "rb"))
    for i in range(1, len(args.dataset)):
        tmp_dataset = pickle.load(open(args.dataset[i], "rb"))
        dataset.update_from_dataset(tmp_dataset)

    train_zero_shot(dataset, args.train_ratio, args.split_scheme)
<|MERGE_RESOLUTION|>--- conflicted
+++ resolved
@@ -112,12 +112,8 @@
         # Evaluate the model
         eval_res = evaluate_model(model, test_set)
 
-<<<<<<< HEAD
         print(eval_res)
-        return -1 * eval_res['rmse']
-=======
         return -1 * eval_res['RMSE']
->>>>>>> 415195a6
      
     lgbBO = BayesianOptimization(lgb_eval, {'learning_rate': (0.01, 1.0),
                                             'num_leaves': (24, 80),
