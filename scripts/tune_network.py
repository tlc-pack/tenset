--- conflicted
+++ resolved
@@ -123,11 +123,7 @@
     parser.add_argument("--transfer-tune", action="store_true")
 
     # Search strategy related arguments
-<<<<<<< HEAD
-    parser.add_argument("--cost-model", type=str, choices=['xgb', 'random', 'xgb-no-update', 'mlp', 'mlp-no-update'],
-=======
     parser.add_argument("--cost-model", type=str, choices=['xgb', 'lgbm', 'random', 'xgb-no-update', 'lgbm-no-update', 'mlp', 'mlp-no-update'],
->>>>>>> a66ed267
                         default='xgb', help="The type of program cost model")
     parser.add_argument("--seed", type=int, default=0, help='random seed')
     parser.add_argument("--load-model", type=str, help="Load pre trained cost model file")
