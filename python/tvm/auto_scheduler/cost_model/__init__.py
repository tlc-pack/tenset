--- conflicted
+++ resolved
@@ -19,10 +19,7 @@
 
 from .cost_model import RandomModel, RandomModelInternal
 from .xgb_model import XGBModel
-<<<<<<< HEAD
 from .mlp_model import MLPModel
-=======
 from .cat_model import CatModel
 from .lgbm_model import LGBModel
-from .tabnet_model import TabNetModel
->>>>>>> ec540f10
+from .tabnet_model import TabNetModel