from collections import OrderedDict
import copy
from itertools import chain
import multiprocessing
import os
import pickle
import random
import time
import io
import json
import numpy as np
import torch
import torch.nn.functional as F
import logging

logger = logging.getLogger("auto_scheduler")

from tvm.auto_scheduler.dataset import Dataset, LearningTask
from tvm.auto_scheduler.feature import (
    get_per_store_features_from_measure_pairs, get_per_store_features_from_states)
from tvm.auto_scheduler.measure_record import RecordReader
from .xgb_model import get_workload_embedding
from .cost_model import PythonBasedModel


class SegmentDataLoader:
    def __init__(
            self,
            dataset,
            batch_size,
            device,
            use_workload_embedding=True,
            use_target_embedding=False,
            target_id_dict={},
            fea_norm_vec=None,
            shuffle=False,
    ):
        self.device = device
        self.shuffle = shuffle
        self.number = len(dataset)
        self.batch_size = batch_size

        self.segment_sizes = torch.empty((self.number,), dtype=torch.int32)
        self.labels = torch.empty((self.number,), dtype=torch.float32)

        # Flatten features
        flatten_features = []
        ct = 0
        for task in dataset.features:
            throughputs = dataset.throughputs[task]
            self.labels[ct: ct + len(throughputs)] = torch.tensor(throughputs)
            task_embedding = None
            if use_workload_embedding or use_target_embedding:
<<<<<<< HEAD
<<<<<<< HEAD
                target_id_dict = {}
=======
                #print(target_id_dict)
                #print(use_target_embedding)
>>>>>>> 7f051e24468b293f73a0e0cf1a33bd93596574b6
=======
>>>>>>> f37a64a3
                task_embedding = np.zeros(
                    (9 if use_workload_embedding else 0) + (3 if use_workload_embedding else 0),
                    dtype=np.float32,
                )

                if use_workload_embedding:
                    tmp_task_embedding = get_workload_embedding(task.workload_key)
                    task_embedding[:9] = tmp_task_embedding

                if use_target_embedding:
                    target_id = target_id_dict.get(
                        str(task.target), np.random.randint(0, len(target_id_dict))
                    )
                    task_embedding[9+target_id] = 1.0


            for row in dataset.features[task]:
                self.segment_sizes[ct] = len(row)

                if task_embedding is not None:
                    tmp = np.tile(task_embedding, (len(row), 1))
                    flatten_features.extend(np.concatenate([row, tmp], axis=1))
                else:
                    flatten_features.extend(row)
                ct += 1

        max_seg_len = self.segment_sizes.max()
        self.features = torch.tensor(np.array(flatten_features, dtype=np.float32))
        if fea_norm_vec is not None:
            self.normalize(fea_norm_vec)

        self.feature_offsets = (
                    torch.cumsum(self.segment_sizes, 0, dtype=torch.int32) - self.segment_sizes).cpu().numpy()
        self.iter_order = self.pointer = None

    def normalize(self, norm_vector=None):
        if norm_vector is None:
            norm_vector = torch.ones((self.features.shape[1],))
            for i in range(self.features.shape[1]):
                max_val = self.features[:, i].max().item()
                if max_val > 0:
                    norm_vector[i] = max_val
        self.features /= norm_vector

        return norm_vector

    def __iter__(self):
        if self.shuffle:
            self.iter_order = torch.randperm(self.number)
        else:
            self.iter_order = torch.arange(self.number)
        self.pointer = 0

        return self

    def sample_batch(self, batch_size):
        raise NotImplemented
        batch_indices = np.random.choice(self.number, batch_size)
        return self._fetch_indices(batch_indices)

    def __next__(self):
        if self.pointer >= self.number:
            raise StopIteration

        batch_indices = self.iter_order[self.pointer: self.pointer + self.batch_size]
        self.pointer += self.batch_size
        return self._fetch_indices(batch_indices)

    def _fetch_indices(self, indices):
        segment_sizes = self.segment_sizes[indices]

        feature_offsets = self.feature_offsets[indices]
        feature_indices = np.empty((segment_sizes.sum(),), dtype=np.int32)
        ct = 0
        for offset, seg_size in zip(feature_offsets, segment_sizes.numpy()):
            feature_indices[ct: ct + seg_size] = np.arange(offset, offset + seg_size, 1)
            ct += seg_size

        features = self.features[feature_indices]
        labels = self.labels[indices]
        return (x.to(self.device) for x in (segment_sizes, features, labels))

    def __len__(self):
        return self.number


class SegmentSumMLPModule(torch.nn.Module):
    def __init__(self, in_dim, hidden_dim, out_dim, use_norm=False, add_sigmoid=False):
        super().__init__()

        self.segment_encoder = torch.nn.Sequential(
            torch.nn.Linear(in_dim, hidden_dim),
            torch.nn.ReLU(),
            torch.nn.Linear(hidden_dim, hidden_dim),
            torch.nn.ReLU(),
        )

        self.add_sigmoid = add_sigmoid

        if use_norm:
            self.norm = torch.nn.BatchNorm1d(hidden_dim)
        else:
            self.norm = torch.nn.Identity()

        self.l0 = torch.nn.Sequential(
            torch.nn.Linear(hidden_dim, hidden_dim),
            torch.nn.ReLU(),
        )
        self.l1 = torch.nn.Sequential(
            torch.nn.Linear(hidden_dim, hidden_dim),
            torch.nn.ReLU(),
        )
        self.decoder = torch.nn.Linear(hidden_dim, out_dim)

    def freeze_for_fine_tuning(self):
        for x in self.segment_encoder.parameters():
            x.requires_grad_(False)

    def forward(self, segment_sizes, features, params=None):
        n_seg = segment_sizes.shape[0]
        device = features.device

        segment_sizes = segment_sizes.long()

        features = self.segment_encoder(
            features
        )
        segment_indices = torch.repeat_interleave(
            torch.arange(n_seg, device=device), segment_sizes
        )

        n_dim = features.shape[1]
        segment_sum = torch.scatter_add(
            torch.zeros((n_seg, n_dim), dtype=features.dtype, device=device),
            0,
            segment_indices.view(-1, 1).expand(-1, n_dim),
            features,
        )
        output = self.norm(segment_sum)
        output = self.l0(output) + output
        output = self.l1(output) + output
        output = self.decoder(
            output
        ).squeeze()

        if self.add_sigmoid:
            output = torch.sigmoid(output)

        return output

class LSTMModuel(torch.nn.Module):
    def __init__(self, in_dim, hidden_dim, out_dim):
        super().__init__()

        self.segment_encoder = torch.nn.Sequential(
            torch.nn.Linear(in_dim, hidden_dim),
            torch.nn.ReLU(),
            torch.nn.Linear(hidden_dim, hidden_dim),
            torch.nn.ReLU(),
        )

        self.norm = torch.nn.Identity()

        self.lstm = torch.nn.LSTM(hidden_dim, hidden_dim)
        self.l0 = torch.nn.Sequential(
            torch.nn.Linear(hidden_dim, hidden_dim),
            torch.nn.ReLU(),
        )
        self.l1 = torch.nn.Sequential(
            torch.nn.Linear(hidden_dim, hidden_dim),
            torch.nn.ReLU(),
        )
        self.decoder = torch.nn.Linear(hidden_dim, out_dim)


    def forward(self, segment_sizes, features, params=None):
        features = self.segment_encoder(
            features
        )

        seqs = []
        ct = 0
        for seg_size in segment_sizes:
            seqs.append(features[ct: ct + seg_size])
            ct += seg_size
        output = torch.nn.utils.rnn.pad_sequence(seqs)

        output, (h, c)  = self.lstm(output)
        output = self.norm(h[0])
        output = self.l0(output) + output
        output = self.l1(output) + output

        output = self.decoder(
            output
        ).squeeze()

        return output



class MHAModule(torch.nn.Module):
    def __init__(self, in_dim, hidden_dim, num_heads, out_dim, add_sigmoid=False):
        super().__init__()

        self.add_sigmoid = add_sigmoid

        self.encoder = torch.nn.Sequential(
            torch.nn.Linear(in_dim, hidden_dim),
            torch.nn.ReLU(),
            torch.nn.Linear(hidden_dim, hidden_dim),
            torch.nn.ReLU(),
        )

        self.l0 = torch.nn.MultiheadAttention(hidden_dim, num_heads)

        self.decoder = torch.nn.Sequential(
            torch.nn.Linear(hidden_dim, out_dim),
        )

    def forward(self, segment_sizes, features):
        n_seg = segment_sizes.shape[0]
        device = features.device

        features = self.encoder(features)

        seqs = []
        ct = 0
        for seg_size in segment_sizes:
            seqs.append(features[ct: ct + seg_size])
            ct += seg_size
        output = torch.nn.utils.rnn.pad_sequence(seqs)

        output = self.l0(output, output, output)[0] + output
        output = self.decoder(output).sum(0).squeeze()

        if self.add_sigmoid:
            output = torch.sigmoid(output)

        return output


def make_net(params):
    if params["type"] == "SegmentSumMLP":
        return SegmentSumMLPModule(
            params["in_dim"], params["hidden_dim"], params["out_dim"],
            add_sigmoid=params['add_sigmoid']
        )
    elif params["type"] == "MultiHeadAttention":
        return MHAModule(
            params['in_dim'], params['hidden_dim'], params['num_heads'], params['out_dim'],
            add_sigmoid=params['add_sigmoid']
        )
    elif params["type"] == "LSTM":
        return LSTMModuel(
            params["in_dim"], params["hidden_dim"], params["out_dim"],
        )
    else:
        raise ValueError("Invalid type: " + params["type"])


def moving_average(average, update):
    if average is None:
        return update
    else:
        return average * 0.95 + update * 0.05


class MLPModelInternal:
    def __init__(self, device=None, few_shot_learning="base_only", use_workload_embedding=True, use_target_embedding=False,
                 loss_type='lambdaRankLoss'):
        if device is None:
            if torch.cuda.device_count():
                device = 'cuda:0'
            else:
                device = 'cpu'
        print(device)
        # Common parameters
        self.net_params = {
            "type": "SegmentSumMLP",
            "in_dim": 164 + (9 if use_workload_embedding else 0),
            "hidden_dim": 256,
            "out_dim": 1,
        }

        # self.net_params = {
        #    "type": "MultiHeadAttention",
        #    "in_dim": 164,
        #    "num_heads": 8,
        #    "hidden_dim": 1024,
        #    "out_dim": 1,
        # }

        self.target_id_dict = {}
        self.loss_type = loss_type
        self.n_epoch = 100
        self.lr = 7e-4
        

        if loss_type == 'rmse':
            self.loss_func = torch.nn.MSELoss()
            self.net_params['add_sigmoid'] = True
        elif loss_type == 'rankNetLoss':
            self.loss_func = RankNetLoss()
            self.net_params['add_sigmoid'] = False
            self.n_epoch = 30
        elif loss_type == 'lambdaRankLoss':
            self.loss_func = LambdaRankLoss()
            self.net_params['add_sigmoid'] = False
            self.lr = 7e-4
            self.n_epoch = 50
        elif loss_type == 'listNetLoss':
            self.loss_func = ListNetLoss()
            self.lr = 9e-4
            self.n_epoch = 50
            self.net_params['add_sigmoid'] = False
        else:
            raise ValueError("Invalid loss type: " + loss_type)

        self.grad_clip = 0.5
        self.few_shot_learning = few_shot_learning
        self.fea_norm_vec = None
        self.use_workload_embedding = use_workload_embedding
        self.use_target_embedding = use_target_embedding

        # Hyperparameters for self.fit_base
        self.batch_size = 512
        self.infer_batch_size = 4096
        self.wd = 1e-6
        self.device = device
        self.print_per_epoches = 5

        # Hyperparameters for MAML
        self.meta_outer_lr = 7e-4
        self.meta_inner_lr = 1e-2
        self.meta_test_num_steps = 5
        self.few_shot_number = 32
        self.meta_batch_size_tasks = 8
        self.meta_batch_size_per_task = 256

        # Hyperparameters for fine-tuning
        self.fine_tune_lr = 4e-2
        self.fine_tune_batch_size = 512
        self.fine_tune_num_steps = 10
        self.fine_tune_wd = 0

        # models
        self.base_model = None
        self.local_model = {}

    def fit_base(self, train_set, valid_set=None, valid_train_set=None):
        if self.few_shot_learning == "local_only":
            self.base_model = None
        elif self.few_shot_learning == "MAML":
            raise NotImplemented
            self.fine_tune_lr = self.meta_inner_lr
            self.fine_tune_num_steps = self.meta_test_num_steps * 2
            self.base_model = self._fit_a_MAML_model(train_set, valid_set, valid_train_set)
        else:
            self.base_model = self._fit_a_model(train_set, valid_set, valid_train_set)

    def fit_local(self, train_set, valid_set=None):
        if self.few_shot_learning == "base_only":
            return
        elif self.few_shot_learning == "local_only_mix_task":
            local_model = self._fit_a_model(train_set, valid_set)
            for task in train_set.tasks():
                self.local_model[task] = local_model
        elif self.few_shot_learning == "local_only_per_task":
            for task in train_set.tasks():
                task_train_set = train_set.extract_subset([task])
                local_model = self._fit_a_model(task_train_set, valid_set)
                self.local_model[task] = local_model
        elif self.few_shot_learning == "plus_mix_task":
            self.net_params["hidden_dim"] = 128
            self.loss_type = 'rmse'
            self.loss_func = torch.nn.MSELoss()
            self.net_params['add_sigmoid'] = True
            base_preds = self._predict_a_dataset(self.base_model, train_set)
            diff_train_set = Dataset()
            for task in train_set.tasks():
                diff_train_set.load_task_data(
                    task,
                    train_set.features[task],
                    train_set.throughputs[task] - base_preds[task]
                )

            if valid_set:
                base_preds = self._predict_a_dataset(self.base_model, valid_set)
                diff_valid_set = Dataset()
                for task in valid_set.tasks():
                    diff_valid_set.load_task_data(
                        task,
                        valid_set.features[task],
                        valid_set.throughputs[task] - base_preds[task]
                    )
            else:
                diff_valid_set = None

            diff_model = self._fit_a_model(diff_train_set, diff_valid_set)

            for task in train_set.tasks():
                self.local_model[task] = diff_model
        elif self.few_shot_learning == "plus_per_task":
            base_preds = self._predict_a_dataset(self.base_model, train_set)
            for task in train_set.tasks():
                diff_train_set = Dataset()
                diff_train_set.load_task_data(
                    task,
                    train_set.features[task],
                    train_set.throughputs[task] - base_preds[task]
                )
                diff_model = self._fit_a_model(diff_train_set, valid_set)
                self.local_model[task] = diff_model
        elif self.few_shot_learning == "fine_tune_mix_task":
            self.base_model = self._fine_tune_a_model(self.base_model, train_set, valid_set)
        else:
            raise ValueError("Invalid few-shot learning method: " + self.few_shot_learning)

    def predict(self, dataset):
        if self.few_shot_learning in ["base_only", "fine_tune_mix_task", "fine_tune_per_task", "MAML"]:
            return self._predict_a_dataset(self.base_model, dataset)
        elif self.few_shot_learning in ["local_only_mix_task", "local_only_per_task"]:
            ret = {}
            for task in dataset.tasks():
                local_preds = self._predict_a_task(self.local_model[task], task, dataset.features[task])
                ret[task] = local_preds
            return ret
        elif self.few_shot_learning in ["plus_mix_task", "plus_per_task"]:
            base_preds = self._predict_a_dataset(self.base_model, dataset)
            ret = {}
            for task in dataset.tasks():
                if task not in self.local_model and self.few_shot_learning == "plus_mix_task":
                    self.local_model[task] = list(self.local_model.values())[0]
                local_preds = self._predict_a_task(self.local_model[task], task, dataset.features[task])
                ret[task] = base_preds[task] + local_preds
            return ret
        else:
            raise ValueError("Invalid few show learing: " + self.few_shot_learning)

    def _fit_a_model(self, train_set, valid_set=None, valid_train_set=None, n_epoch=None):
        print("=" * 60 + "\nFit a net. Train size: %d" % len(train_set))

        for task in train_set.tasks():
            self.register_new_task(task)

        train_loader = SegmentDataLoader(
            train_set, self.batch_size, self.device, self.use_workload_embedding, self.use_target_embedding,
            self.target_id_dict, shuffle=True
        )

        # Normalize features
        if self.fea_norm_vec is None:
            self.fea_norm_vec = train_loader.normalize()
        else:
            train_loader.normalize(self.fea_norm_vec)

        if valid_set:
            for task in valid_set.tasks():
                self.register_new_task(task)
            valid_loader = SegmentDataLoader(valid_set, self.infer_batch_size, self.device, self.use_workload_embedding,
                                             self.use_target_embedding, self.target_id_dict,fea_norm_vec=self.fea_norm_vec)

        n_epoch = n_epoch or self.n_epoch
        early_stop = n_epoch // 6

        net = make_net(self.net_params).to(self.device)
        optimizer = torch.optim.Adam(
            net.parameters(), lr=self.lr, weight_decay=self.wd
        )
        lr_scheduler = torch.optim.lr_scheduler.StepLR(optimizer, step_size=n_epoch // 3, gamma=1)

        train_loss = None
        best_epoch = None
        best_train_loss = 1e10
        for epoch in range(n_epoch):
            tic = time.time()

            # train
            net.train()
            for batch, (segment_sizes, features, labels) in enumerate(train_loader):
                optimizer.zero_grad()
                loss = self.loss_func(net(segment_sizes, features), labels)
                loss.backward()
                torch.nn.utils.clip_grad_norm_(net.parameters(), self.grad_clip)
                optimizer.step()

                train_loss = moving_average(train_loss, loss.item())
            lr_scheduler.step()

            train_time = time.time() - tic

            if epoch % self.print_per_epoches == 0 or epoch == n_epoch - 1:

                if valid_set and valid_loader:
                    valid_loss = self._validate(net, valid_loader)

                else:
                    valid_loss = 0.0

                if self.loss_type == "rmse":
                    loss_msg = "Train RMSE: %.4f\tValid RMSE: %.4f" % (np.sqrt(train_loss), np.sqrt(valid_loss))
                elif self.loss_type in ["rankNetLoss", "lambdaRankLoss", "listNetLoss"]:
                    loss_msg = "Train Loss: %.4f\tValid Loss: %.4f" % (train_loss, valid_loss)

                print("Epoch: %d\tBatch: %d\t%s\tTrain Speed: %.0f" % (
                    epoch, batch, loss_msg, len(train_loader) / train_time,))

            # Early stop
            if train_loss < best_train_loss:
                best_train_loss = train_loss
                best_epoch = epoch
            elif epoch - best_epoch >= early_stop:
                print("Early stop. Best epoch: %d" % best_epoch)
                break

            self.save("tmp_mlp.pkl")

        return net

    def register_new_task(self, task):
        target = str(task.target)

        if target not in self.target_id_dict:
            self.target_id_dict[target] = len(self.target_id_dict)


    def _fine_tune_a_model(self, model, train_set, valid_set=None, verbose=1):
        if verbose >= 1:
            print("=" * 60 + "\nFine-tune a net. Train size: %d" % len(train_set))

        # model.freeze_for_fine_tuning()

        train_loader = SegmentDataLoader(
            train_set, self.fine_tune_batch_size or len(train_set),
            self.device, self.use_workload_embedding, fea_norm_vec=self.fea_norm_vec,
        )

        if valid_set:
            valid_loader = SegmentDataLoader(valid_set, self.infer_batch_size,
                                             self.device, self.use_workload_embedding, fea_norm_vec=self.fea_norm_vec)

        tic = time.time()
        optimizer = torch.optim.SGD(model.parameters(), lr=self.fine_tune_lr, weight_decay=self.fine_tune_wd)
        # optimizer = torch.optim.Adam(model.parameters(), lr=self.fine_tune_lr, weight_decay=self.wd)
        for step in range(self.fine_tune_num_steps):
            # train
            model.train()
            train_loss = None
            for batch, (segment_sizes, features, labels) in enumerate(train_loader):
                optimizer.zero_grad()
                loss = self.loss_func(model(segment_sizes, features), labels)
                loss.backward()
                optimizer.step()

                train_loss = moving_average(train_loss, loss.item())

            if verbose >= 1:
                if valid_set:
                    valid_loss = self._validate(model, valid_loader)
                else:
                    valid_loss = 0

                if self.loss_type == "rmse":
                    loss_msg = "Train RMSE: %.4f\tValid RMSE: %.4f" % (np.sqrt(train_loss), np.sqrt(valid_loss))
                elif self.loss_type in ["rankNetLoss", "lambdaRankLoss", "listNetLoss"]:
                    loss_msg = "Train Loss: %.4f\tValid Loss: %.4f" % (train_loss, valid_loss)
                print("Fine-tune step: %d\t%s\tTime: %.1f" % (step, loss_msg, time.time() - tic,))

        return model

    def _validate(self, model, valid_loader):
        model.eval()
        valid_losses = []

        for segment_sizes, features, labels in valid_loader:
            preds = model(segment_sizes, features)
            valid_losses.append(self.loss_func(preds, labels).item())

        return np.mean(valid_losses)

    def _predict_a_dataset(self, model, dataset):
        ret = {}
        for task, features in dataset.features.items():
            ret[task] = self._predict_a_task(model, task, features)
        return ret

    def _predict_a_task(self, model, task, features):
        if model is None:
            return np.zeros(len(features), dtype=np.float32)

        tmp_set = Dataset.create_one_task(task, features, np.zeros((len(features),)))

        preds = []
        for segment_sizes, features, labels in SegmentDataLoader(
                tmp_set, self.infer_batch_size, self.device,
                self.use_workload_embedding, self.use_target_embedding, self.target_id_dict, fea_norm_vec=self.fea_norm_vec,
        ):
            preds.append(model(segment_sizes, features))
        return torch.cat(preds).detach().cpu().numpy()

    def _fit_a_MAML_model(self, train_set, valid_set=None, valid_train_set=None):
        print("=" * 60 + "\nFit a MAML net. Train size: %d" % len(train_set))
        batch_size_tasks = self.meta_batch_size_tasks
        batch_size_per_task = self.meta_batch_size_per_task
        few_shot_number = self.few_shot_number

        print_per_batches = 20
        n_batches = 3000
        early_stop = 200

        # Compute normalization vector over the whole dataset
        if self.fea_norm_vec is None:
            all_train_loader = SegmentDataLoader(
                train_set, self.batch_size, self.device, self.use_workload_embedding,
            )
            self.fea_norm_vec = all_train_loader.normalize()
            del all_train_loader

        # Build dataloaders
        train_loaders = {}
        for task in train_set.feature_data:
            task_dataset = train_set.extract_subset(task)
            train_loaders[task] = SegmentDataLoader(
                task_dataset, None, self.device, self.use_workload_embedding,
                fea_norm_vec=self.fea_norm_vec, shuffle=True,
            )

        # Make network
        net = make_net(self.net_params).to(self.device)
        optimizer = torch.optim.Adam(
            net.parameters(), lr=self.meta_outer_lr, weight_decay=self.wd
        )

        # Training
        avg_outer_loss = None
        avg_inner_loss = None
        task_list = list(train_set.tasks())
        best_batch = None
        best_train_loss = 1e10
        for batch in range(n_batches):
            tasks = random.choices(task_list, k=batch_size_tasks)
            net.train()
            outer_loss = torch.tensor(0.0, device=self.device)
            # outer loss
            for task in tasks:
                train_loader = train_loaders[task]

                train_segment_sizes, train_features, train_labels = train_loader.sample_batch(
                    few_shot_number
                )
                test_segment_sizes, test_features, test_labels = train_loader.sample_batch(
                    batch_size_per_task
                )

                # inner loss
                params = OrderedDict(net.meta_named_parameters())
                for _ in range(self.meta_test_num_steps):
                    inner_loss = self.loss_func(
                        net(train_segment_sizes, train_features, params=params), train_labels
                    )
                    params = gradient_update_parameters(
                        net,
                        inner_loss,
                        params=params,
                        step_size=self.meta_inner_lr,
                        first_order=False,
                    )
                    avg_inner_loss = moving_average(avg_inner_loss, inner_loss.item())

                # acculate gradient for meta-update
                outer_loss += self.loss_func(
                    net(test_segment_sizes, test_features, params=params), test_labels
                )

            optimizer.zero_grad()
            outer_loss /= len(tasks)
            outer_loss.backward()
            torch.nn.utils.clip_grad_norm_(net.parameters(), self.grad_clip)
            optimizer.step()

            avg_outer_loss = moving_average(avg_outer_loss, outer_loss.item())

            if batch % print_per_batches == 0 or batch == n_batches - 1:
                # validate
                valid_loss = self._validate(net, valid_set, valid_train_set, verbose=0)
                print(
                    "Task Batch: %d\tOuter RMSE: %.4f\tInner RMSE: %.4f\tValid RMSE: %.4f"
                    % (
                        batch,
                        np.sqrt(avg_outer_loss),
                        np.sqrt(avg_inner_loss),
                        np.sqrt(valid_loss),
                    )
                )

            # Early stop
            if avg_outer_loss < best_train_loss:
                best_train_loss = avg_outer_loss
                best_batch = batch
            elif batch - best_batch >= early_stop:
                print("Early stop. Best batch: %d" % best_batch)
                break

        return net

    def load(self, filename):
        if self.device == 'cpu':
            self.base_model, self.local_model, self.few_shot_learning, self.fea_norm_vec = \
                CPU_Unpickler(open(filename, 'rb')).load()
        else:
            self.base_model, self.local_model, self.few_shot_learning, self.fea_norm_vec = \
                pickle.load(open(filename, 'rb'))

    def save(self, filename):
        pickle.dump((self.base_model, self.local_model, self.few_shot_learning, self.fea_norm_vec),
                    open(filename, 'wb'))


class CPU_Unpickler(pickle.Unpickler):
    def find_class(self, module, name):
        if module == 'torch.storage' and name == '_load_from_bytes':
            return lambda b: torch.load(io.BytesIO(b), map_location='cpu')
        else:
            return super().find_class(module, name)


class MLPModel(PythonBasedModel):
    """The wrapper of MLPModelInternal. So we can use it in end-to-end search."""

    def __init__(self, few_shot_learning="base_only", disable_update=False):
        super().__init__()

        self.disable_update = disable_update
        self.model = MLPModelInternal(few_shot_learning=few_shot_learning)
        self.dataset = Dataset()

    def update(self, inputs, results):
        if self.disable_update or len(inputs) <= 0:
            return
        tic = time.time()
        self.dataset.update_from_measure_pairs(inputs, results)
        self.model.fit_base(self.dataset)
        logger.info("MLPModel Training time: %.2f s", time.time() - tic)

    def predict(self, task, states):
        features = get_per_store_features_from_states(states, task)
        if self.model is not None:
            learning_task = LearningTask(task.workload_key, str(task.target))
            eval_dataset = Dataset.create_one_task(learning_task, features, None)
            ret = self.model.predict(eval_dataset)[learning_task]
        else:
            ret = np.random.uniform(0, 1, (len(states),))

        # Predict 0 for invalid states that failed to be lowered.
        for idx, feature in enumerate(features):
            if feature.min() == feature.max() == 0:
                ret[idx] = float('-inf')

        return ret

    def update_from_file(self, file_name, n_lines=None):
        inputs, results = RecordReader(file_name).read_lines(n_lines)
        logger.info("MLPModel: Loaded %s measurement records from %s", len(inputs), file_name)
        self.update(inputs, results)

    def save(self, file_name: str):
        self.model.save(file_name)

    def load(self, file_name: str):
        if self.model is None:
            self.model = MLPModelInternal()
        self.model.load(file_name)
        self.num_warmup_sample = -1


def vec_to_pairwise_prob(vec):
    s_ij = vec - vec.unsqueeze(1)
    p_ij = 1 / (torch.exp(s_ij) + 1)
    return torch.triu(p_ij, diagonal=1)


class RankNetLoss(torch.nn.Module):
    def __init__(self):
        super().__init__()

    def forward(self, preds, labels):
        preds_prob = vec_to_pairwise_prob(preds)
        labels_prob = torch.triu((labels.unsqueeze(1) > labels).float(), diagonal=1)
        return torch.nn.functional.binary_cross_entropy(preds_prob, labels_prob)


class LambdaRankLoss(torch.nn.Module):
    def __init__(self):
        super().__init__()

    def lamdbaRank_scheme(self, G, D, *args):
        return torch.abs(torch.pow(D[:, :, None], -1.) - torch.pow(D[:, None, :], -1.)) * torch.abs(
            G[:, :, None] - G[:, None, :])

    def forward(self, preds, labels, k=None, eps=1e-10, mu=10., sigma=1., device=None):
        if device is None:
            if torch.cuda.device_count():
                device = 'cuda:0'
            else:
                device = 'cpu'
        preds = preds[None, :]
        labels = labels[None, :]
        y_pred = preds.clone()
        y_true = labels.clone()

        y_pred_sorted, indices_pred = y_pred.sort(descending=True, dim=-1)
        y_true_sorted, _ = y_true.sort(descending=True, dim=-1)

        true_sorted_by_preds = torch.gather(y_true, dim=1, index=indices_pred)
        true_diffs = true_sorted_by_preds[:, :, None] - true_sorted_by_preds[:, None, :]
        padded_pairs_mask = torch.isfinite(true_diffs)

        padded_pairs_mask = padded_pairs_mask & (true_diffs > 0)
        ndcg_at_k_mask = torch.zeros((y_pred.shape[1], y_pred.shape[1]), dtype=torch.bool, device=device)
        ndcg_at_k_mask[:k, :k] = 1

        true_sorted_by_preds.clamp_(min=0.)
        y_true_sorted.clamp_(min=0.)

        pos_idxs = torch.arange(1, y_pred.shape[1] + 1).to(device)
        D = torch.log2(1. + pos_idxs.float())[None, :]
        maxDCGs = torch.sum(((torch.pow(2, y_true_sorted) - 1) / D)[:, :k], dim=-1).clamp(min=eps)
        G = (torch.pow(2, true_sorted_by_preds) - 1) / maxDCGs[:, None]

        weights = self.lamdbaRank_scheme(G, D, mu, true_sorted_by_preds)

        scores_diffs = (y_pred_sorted[:, :, None] - y_pred_sorted[:, None, :]).clamp(min=-1e8, max=1e8)
        scores_diffs[torch.isnan(scores_diffs)] = 0.
        weighted_probas = (torch.sigmoid(sigma * scores_diffs).clamp(min=eps) ** weights).clamp(min=eps)
        losses = torch.log2(weighted_probas)
        masked_losses = losses[padded_pairs_mask & ndcg_at_k_mask]
        loss = -torch.sum(masked_losses)
        return loss


class ListNetLoss(torch.nn.Module):
    def __init__(self):
        super().__init__()

    def forward(self, preds, labels, eps=1e-10):
        preds = preds[None, :]
        labels = labels[None, :]
        y_pred = preds.clone()
        y_true = labels.clone()

        preds_smax = F.softmax(y_pred, dim=1)
        true_smax = F.softmax(y_true, dim=1)

        preds_smax = preds_smax + eps
        preds_log = torch.log(preds_smax)

        return torch.mean(-torch.sum(true_smax * preds_log, dim=1))<|MERGE_RESOLUTION|>--- conflicted
+++ resolved
@@ -51,15 +51,6 @@
             self.labels[ct: ct + len(throughputs)] = torch.tensor(throughputs)
             task_embedding = None
             if use_workload_embedding or use_target_embedding:
-<<<<<<< HEAD
-<<<<<<< HEAD
-                target_id_dict = {}
-=======
-                #print(target_id_dict)
-                #print(use_target_embedding)
->>>>>>> 7f051e24468b293f73a0e0cf1a33bd93596574b6
-=======
->>>>>>> f37a64a3
                 task_embedding = np.zeros(
                     (9 if use_workload_embedding else 0) + (3 if use_workload_embedding else 0),
                     dtype=np.float32,
@@ -339,7 +330,7 @@
         # Common parameters
         self.net_params = {
             "type": "SegmentSumMLP",
-            "in_dim": 164 + (9 if use_workload_embedding else 0),
+            "in_dim": 164 + (9 if use_workload_embedding else 0) + (3 if use_workload_embedding else 0),  
             "hidden_dim": 256,
             "out_dim": 1,
         }
