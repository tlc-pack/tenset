--- conflicted
+++ resolved
@@ -31,11 +31,7 @@
 import numpy as np
 
 from .search_policy import SearchPolicy, SketchPolicy, PreloadMeasuredStates
-<<<<<<< HEAD
-from .cost_model import RandomModel, XGBModel, MLPModel, GraphModel
-=======
-from .cost_model import RandomModel, XGBModel, MLPModel, LGBModel, TabNetModel
->>>>>>> 62f0c20c
+from .cost_model import RandomModel, XGBModel, MLPModel, GraphModel, LGBModel, TabNetModel
 from .utils import array_mean
 from .measure import ProgramMeasurer, EmptyBuilder, EmptyRunner
 from .measure_record import RecordReader
@@ -96,13 +92,8 @@
 
     if isinstance(search_policy, str):
         policy_type, model_type = search_policy.split(".")
-<<<<<<< HEAD
-        if model_type in ['xgb', 'xgb-no-update', 'mlp', 'mlp-no-update', 'gnn', 'gnn-no-update']:
-            if model_type == 'xgb-no-update' or model_type == 'mlp-no-update':
-=======
-        if model_type in ['xgb', 'xgb-no-update', 'mlp', 'mlp-no-update', 'tab', 'tab-no-update']:
+        if model_type in ['xgb', 'xgb-no-update', 'mlp', 'mlp-no-update', 'gnn', 'gnn-no-update', 'tab', 'tab-no-update']:
             if model_type == 'xgb-no-update' or model_type == 'mlp-no-update' or model_type == 'tab-no-update':
->>>>>>> 62f0c20c
                 disable_cost_model_update = True
             if model_type in ['xgb', 'xgb-no-update']:
                 cost_model = XGBModel(
@@ -110,16 +101,13 @@
                     disable_update=disable_cost_model_update,
                     few_shot_learning=few_shot_learning
                 )
-<<<<<<< HEAD
-            elif model_type in ['mlp', 'mlp-no-update']:
-=======
+
             elif model_type in ['tab', 'tab-no-update']:
                 cost_model = TabNetModel(
                     disable_update=disable_cost_model_update,
                     few_shot_learning=few_shot_learning
                 )
-            else:
->>>>>>> 62f0c20c
+            elif model_type in ['mlp', 'mlp-no-update']:
                 cost_model = MLPModel(
                     disable_update=disable_cost_model_update,
                     few_shot_learning=few_shot_learning
