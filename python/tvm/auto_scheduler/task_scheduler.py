# Licensed to the Apache Software Foundation (ASF) under one
# or more contributor license agreements.  See the NOTICE file
# distributed with this work for additional information
# regarding copyright ownership.  The ASF licenses this file
# to you under the Apache License, Version 2.0 (the
# "License"); you may not use this file except in compliance
# with the License.  You may obtain a copy of the License at
#
#   http://www.apache.org/licenses/LICENSE-2.0
#
# Unless required by applicable law or agreed to in writing,
# software distributed under the License is distributed on an
# "AS IS" BASIS, WITHOUT WARRANTIES OR CONDITIONS OF ANY
# KIND, either express or implied.  See the License for the
# specific language governing permissions and limitations
# under the License.
# pylint: disable=invalid-name

""" The task scheduler that allocates the time resources when tuning multiple tasks together

The details of the "gradient" strategy below can be found in the section 6 of this paper:
L. Zheng, C. Jia, M. Sun, Z. Wu, C. Yu, et al. "Ansor : Generating High-Performance Tensor
Programs for Deep Learning." (OSDI 2020).
"""
import os
import time
import math
import logging
import pickle

import numpy as np

from .search_policy import SearchPolicy, SketchPolicy, PreloadMeasuredStates
from .cost_model import RandomModel, XGBModel, MLPModel, LGBModel, TabNetModel
from .utils import array_mean
from .measure import ProgramMeasurer, EmptyBuilder, EmptyRunner
from .measure_record import RecordReader
from .dataset import make_dataset_from_log_file
from . import _ffi_api

logger = logging.getLogger("auto_scheduler")


def make_search_policies(
    search_policy,
    search_policy_params,
    tasks,
    num_measures_per_round,
    verbose,
    load_model_file,
    load_log_file,
    adapative_training,
    disable_cost_model_update,
    few_shot_learning='base_only',
    assembly=True
):
    """Make a list of search policies for a list of search tasks.
    It creates one policy per task.

    Parameters
    ----------
    search_policy: Union[str, List[SearchPolicy]]
        The name of search policy.
    search_policy_params: Dict[str, Any]]
        The parameters of the search policy.
    tasks: List[SearchTask]
        The list of all tasks
    num_measures_per_round: int
        The number of schedules to be measured at each search round.
        This should be the same as `TuningOptions.num_measures_per_round`
    verbose: int
        The verbosity level. 0 for silent.
    load_model_file: Optional[str]
        Load pre-trained model from this file. If this is None, the cost model will
        be trained from scratch.
    load_log_file: Optional[str]
        Load measurement records from this file. If it is not None, the status of the
        task scheduler, search policies and cost models will be restored according to this file.
    adapative_training: bool = False
        Option used by XGBModel to reduce the model training frequency when there're too
        many logs.
    few_shot_learning: Optional[str]
        Few shot learning types.

    Returns
    -------
    policies: List[SearchPolicy]
        The list of search policies
    """
    if search_policy == "default":
        search_policy = "sketch.xgb"

    if isinstance(search_policy, str):
        policy_type, model_type = search_policy.split(".")
        if model_type in ['xgb', 'xgb-no-update', 'mlp', 'mlp-no-update', 'tab', 'tab-no-update']:
            if model_type == 'xgb-no-update' or model_type == 'mlp-no-update' or model_type == 'tab-no-update':
                disable_cost_model_update = True
            if model_type in ['xgb', 'xgb-no-update']:
                cost_model = XGBModel(
                    num_warmup_sample=len(tasks) * num_measures_per_round,
                    disable_update=disable_cost_model_update,
                    few_shot_learning=few_shot_learning
                )
            elif model_type in ['tab', 'tab-no-update']:
                cost_model = TabNetModel(
                    disable_update=disable_cost_model_update,
                    few_shot_learning=few_shot_learning
                )
            else:
                cost_model = MLPModel(
                    disable_update=disable_cost_model_update,
                    few_shot_learning=few_shot_learning
                )
            if few_shot_learning == 'plus_mix_task' or few_shot_learning == 'plus_per_task':
                # load base model
                cost_model.load(load_model_file)
                cost_model.model.few_shot_learning = few_shot_learning
                dataset_file = 'tmp_dataset.pkl'
                make_dataset_from_log_file([load_log_file], dataset_file, min_sample_size=1, assembly=assembly)
                local_dataset = pickle.load(open(dataset_file, 'rb'))
                cost_model.model.fit_local(local_dataset)
            else:
                if load_model_file and os.path.isfile(load_model_file):
                    logger.info("TaskScheduler: Load pretrained model...")
                    cost_model.load(load_model_file)
                elif load_log_file:
                    logger.info("TaskScheduler: Reload measured states and train the model...")
                    cost_model.update_from_file(load_log_file)
<<<<<<< HEAD
=======
        elif model_type in ['lgbm', 'lgbm-no-update']:
            if model_type == 'lgbm-no-update':
                disable_cost_model_update = True
            cost_model = LGBModel(
                num_warmup_sample=len(tasks) * num_measures_per_round,
                disable_update=disable_cost_model_update,
            )
            if load_model_file and os.path.isfile(load_model_file):
                logger.info("TaskScheduler: Load pretrained model...")
                cost_model.load(load_model_file)
            elif load_log_file:
                logger.info("TaskScheduler: Reload measured states and train the model...")
                cost_model.update_from_file(load_log_file)

>>>>>>> 62f0c20c
        elif model_type == "random":
            cost_model = RandomModel()
        else:
            raise ValueError("Invalid search policy: " + search_policy)

        if policy_type == "sketch":
            if load_log_file:
                # use the log file to restore the status of search policies.
                init_search_callbacks = [PreloadMeasuredStates(load_log_file)]
            else:
                init_search_callbacks = None
            search_policies = [
                SketchPolicy(
                    task,
                    cost_model,
                    params=search_policy_params,
                    verbose=verbose,
                    init_search_callbacks=init_search_callbacks,
                )
                for task in tasks
            ]
        else:
            raise ValueError("Invalid search policy: " + search_policy)
    else:
        # check type
        assert isinstance(search_policy, (tuple, list))
        for item in search_policy:
            assert isinstance(item, SearchPolicy)
        search_policies = search_policy

    return search_policies


def derive_similarity_tag(dag, log_base=1.618):
    """Derive the tag for similarity check from one computational DAG.
    The DAGs with the same tag are considered as similar tasks.

    The tag format is <op1-tag>_<op2-tag> ... <log(flop)>.

    If the tag is "", then the task is not considered to be similar to any other tasks.

    Parameters
    ----------
    dag: ComputeDAG
        The input computational DAG
    log_base: float = 1.618
        The base of log to normalize FLOPS

    Returns
    -------
    tag: str
        The tag of this computational DAG.
    """
    ret = ""
    for op in dag.ops:
        tag = op.attrs.get("auto_scheduler_task_scheduler_tag", None)
        if tag:
            ret += op.attrs["auto_scheduler_task_scheduler_tag"] + "_"
    if ret:
        ret += "%d" % int(math.log(dag.flop_ct + 1, log_base))
    return ret


class TaskScheduler:
    """
    Allocate the time resources when tuning multiple tasks together.
    This implements two strategies: "round-robin" and "gradient".

    Parameters
    ----------
    tasks: List[SearchTask]
        All tasks to tune
    task_weights: Optional[List[float]]
        The weights of tasks.
        If provided, the task scheduler will set the objective function to
        sum(weight[t] * latency[t]), where weight[t] is the weight of a task
        and the lantecy[t] is the lantecy of the task.
        If not provided, the task scheduer will assign equal weights to all
        tasks (i.e., the objective function is sum(latency[t])).
    objective_func: Optional[Callable[List[float] -> float]]
        The objective function to be minimized.
        The objective function accepts the current latencies of all tasks and returns the
        objective.
        If not provided, the objective is the weighted sum of the latencies of all tasks.
    strategy: str = "gradient"
        The scheduling strategy.
        "round-robin": Tune tasks in round robin order.
        "gradient" : Tune tasks with gradient descent.
    load_model_file: Optional[str]
        Load pre-trained model from this file. If this is None, the cost model will
        be trained from scratch.
    load_log_file: Optional[str]
        Load measurement records from this file. If it is not None, the status of the
        task scheduler, search policies and cost models will be restored according to this file.
    verbose: int = 1
        The level of verbosity. 0 means silent.
    alpha: float = 0.2
        The parameter used for 'gradient' strategy
    beta: float = 2
        The parameter used for 'gradient' strategy
    backward_window_size: int = 3
        The parameter used for 'gradient' strategy
    callbacks: Optional[List[TaskSchedulerCallback]]
        The task scheduler callbacks that will be called before and after tuning a task.
        If None, PrintTableInfo and LogEstimatedLatency callback will be used.
    """

    def __init__(
        self,
        tasks,
        task_weights=None,
        objective_func=None,
        strategy="gradient",
        load_model_file: str = None,
        load_log_file: str = None,
        alpha: float = 0.2,
        beta: float = 2,
        gamma: float = 0.5,
        backward_window_size: int = 3,
        callbacks=None,
        assembly=True,
    ):
        self.tasks = tasks
        if objective_func:  # use custom objective function
            self.objective_func = objective_func
        else:  # use weighted sum
            if task_weights:
                self.objective_func = lambda costs: sum(c * w for c, w in zip(costs, task_weights))
            else:
                self.objective_func = sum

        self.strategy = strategy
        self.load_log_file = load_log_file
        self.load_model_file = load_model_file
        self.alpha = alpha
        self.beta = beta
        self.gamma = gamma
        self.backward_window_size = backward_window_size
        self.callbacks = (
            callbacks
            if callbacks is not None
            else [PrintTableInfo(), LogEstimatedLatency("total_latency.tsv")]
        )
        self.assembly = assembly

        assert len(self.tasks) != 0, "No tasks"
        assert self.strategy in ["round-robin", "gradient"]

        # task_cts[i] saves how many times task i is tuned
        self.task_cts = [0 for _ in range(len(self.tasks))]

        # task_best_cts[i] saves the round task i found the best latency
        self.task_best_cts = [0 for _ in range(len(self.tasks))]

        # task_costs_history[i] saves the latency history of task i
        self.task_costs_history = [[] for _ in range(len(self.tasks))]

        # best_costs[i] saves the best latency of task i
        self.best_costs = 1e10 * np.ones(len(self.tasks))
        self.cur_score = self._compute_score(self.best_costs)

        self.tune_option = self.measurer = self.search_policies = None
        self.ct = self.best_ct = self.best_score = self.tic = None
        self.num_measures_per_round = None
        self.dead_tasks = set()

        # Build similarity groups
        self.task_tags = []  # task_id -> tag
        self.tag_to_group_id = {}  # tag -> group_id
        self.group_task_ids = []  # group_id -> all task ids in this group
        self.flop_cts = []  # task_id -> the number of floating ops
        for i, task in enumerate(self.tasks):
            tag = derive_similarity_tag(task.compute_dag)
            self.task_tags.append(tag)
            self.flop_cts.append(task.compute_dag.flop_ct)
            if not tag:
                continue

            if tag not in self.tag_to_group_id:
                self.tag_to_group_id[tag] = len(self.tag_to_group_id)
                self.group_task_ids.append([])
            self.group_task_ids[self.tag_to_group_id[tag]].append(i)

    def tune(
        self,
        tune_option,
        search_policy="default",
        search_policy_params=None,
        adapative_training=False,
        per_task_early_stopping=None,
    ):
        """Tune a batch of tasks together.

        Parameters
        ----------
        tune_option: TuningOptions
            The tuning options applied to all tasks.
        search_policy: : Union[str, List[SearchPolicy]] = "default"
            The list of search policies.
            If it is str,
            "default" for the default policy (SketchPolicy + XGBModel),
            "sketch.xgb" for SketchPolicy + XGBModel,
            "sketch.random" for SketchPolicy + RandomModel.
        search_policy_params : Optional[Dict[str, Any]]
            The parameters of the search policy
        adapative_training : bool = False
            Option used by XGBModel to reduce the model training frequency when there're
            too many logs.
        per_task_early_stopping : Optional[int]
            Stop tuning a task early if getting no improvement after n measurements.
        """
        # init members
        self.tune_option = tune_option
        self.early_stopping_all = (
            1e20 if tune_option.early_stopping < 0 else tune_option.early_stopping
        )
        self.early_stopping_task = (
            1e20 if per_task_early_stopping is None else per_task_early_stopping
        )

        if tune_option.num_measure_trials < 0:
            # Do no run measurement, but run search and generate one records for each task.
            self.measurer = ProgramMeasurer(EmptyBuilder(), EmptyRunner(),
                                            tune_option.measure_callbacks, tune_option.verbose)
            num_measure_trials = len(self.tasks)
            disable_cost_model_update = True
        else:
            num_measure_trials = tune_option.num_measure_trials
            self.measurer = ProgramMeasurer(
                tune_option.builder,
                tune_option.runner,
                tune_option.measure_callbacks,
                tune_option.verbose,
            )
            disable_cost_model_update = False

        self.ct = self.best_ct = 0
        self.tic = time.time()

        # reset num_measures_per_round to make sure every task is tuned at least once
        self.num_measures_per_round = min(
            tune_option.num_measures_per_round, num_measure_trials // len(self.tasks)
        )
        if self.num_measures_per_round <= 0:
            raise ValueError("num_measure_trials is too small. Please set it to a higher value.")

        # restore the status of the task scheduler from a log file
        if self.load_log_file:
            self._restore_status(self.load_log_file, self.num_measures_per_round)

        # make one search policy for one task
        self.search_policies = make_search_policies(
            search_policy,
            search_policy_params,
            self.tasks,
            self.num_measures_per_round,
            tune_option.verbose,
            self.load_model_file,
            self.load_log_file,
            adapative_training,
            disable_cost_model_update,
            self.assembly
        )

        # do a round robin first to warm up
        for idx in range(len(self.tasks)):
            # skip warming up this task if it has been tuned before (restored from the log file)
            if not self.task_cts[idx]:
                self._tune_task(idx)
        self.best_ct = self.ct
        self.best_score = self.cur_score

        # use the specific strategy to choose workload to tune
        task_idx = -1
        while self.ct < num_measure_trials and len(self.dead_tasks) < len(self.tasks):
            if self.strategy == "round-robin":
                task_idx = (task_idx + 1) % len(self.tasks)
                while task_idx in self.dead_tasks:
                    task_idx = (task_idx + 1) % len(self.tasks)
            elif self.strategy == "gradient":
                gradients = []
                for i in range(len(self.tasks)):
                    if i in self.dead_tasks:
                        gradients.append(0)
                        continue

                    # compute gradient from chain rule : (delta f / delta g_i)
                    delta = 1e-4
                    new_costs = list(self.best_costs)
                    new_costs[i] -= delta
                    chain_grad = (
                        self._compute_score(self.best_costs) - self._compute_score(new_costs)
                    ) / delta

                    # compute (g_i(t_i) - g(t_i - \Delta t)) / (\Delta t)
                    if (
                        self.task_cts[i] - 1 < len(self.task_costs_history[i])
                        and self.task_cts[i] - 1 - self.backward_window_size >= 0
                    ):
                        backward_grad = (
                            self.task_costs_history[i][self.task_cts[i] - 1]
                            - self.task_costs_history[i][
                                self.task_cts[i] - 1 - self.backward_window_size
                            ]
                        ) / self.backward_window_size
                    else:
                        backward_grad = 0

                    # compute (g_i(t_i + \Delta t) - g(t_i)) / (\Delta t)
                    g_next_1 = self.best_costs[i] - (self.best_costs[i] / self.task_cts[i])

                    g_next_2 = self.beta * 1e30
                    group_id = self.tag_to_group_id.get(self.task_tags[i], None)
                    if group_id is not None and len(self.group_task_ids[group_id]) > 1:
                        best_flops = max(
                            [
                                self.flop_cts[j] / self.best_costs[j]
                                for j in self.group_task_ids[group_id]
                            ]
                        )
                        g_next_2 = self.beta * self.flop_cts[i] / best_flops

                    g_next = min(g_next_1, g_next_2)
                    forward_grad = g_next - self.best_costs[i]

                    # combine all grads
                    grad = chain_grad * (
                        self.alpha * backward_grad + (1 - self.alpha) * forward_grad
                    )
                    assert grad <= 0
                    gradients.append(grad)

                if max(gradients) == min(gradients):
                    task_idx = np.random.choice(len(gradients))
                else:
                    task_idx = np.argmin(gradients)
            else:
                raise ValueError("Invalid strategy: " + self.strategy)

            self._tune_task(task_idx)
            self._adjust_similarity_group(task_idx)

            if self.cur_score < self.best_score:
                self.best_score = self.cur_score
                self.best_ct = self.ct
            elif self.ct - self.best_ct >= self.early_stopping_all and all(
                cost < 1e9 for cost in self.best_costs
            ):
                if self.tune_option.verbose >= 1:
                    print(
                        "Stop early since no performance improvement in the last "
                        + str(self.early_stopping_all)
                        + " measurement trials."
                    )
                break

        for callback in self.callbacks:
            callback.finish(self)

    def transfer_tune(self,
        tune_option,
        search_policy="default",
        search_policy_params=None,
        adapative_training=False,
        per_task_early_stopping=None):

        # init members
        self.tune_option = tune_option
        self.early_stopping_all = (
            1e20 if tune_option.early_stopping < 0 else tune_option.early_stopping
        )
        self.early_stopping_task = (
            1e20 if per_task_early_stopping is None else per_task_early_stopping
        )

        if tune_option.num_measure_trials < 0:
            # Do no run measurement, but run search and generate one records for each task.
            self.measurer = ProgramMeasurer(EmptyBuilder(), EmptyRunner(),
                                            tune_option.measure_callbacks, tune_option.verbose)
            num_measure_trials = len(self.tasks)
            disable_cost_model_update = True
        else:
            num_measure_trials = tune_option.num_measure_trials
            self.measurer = ProgramMeasurer(
                tune_option.builder,
                tune_option.runner,
                tune_option.measure_callbacks,
                tune_option.verbose,
            )
            disable_cost_model_update = False

        self.ct = self.best_ct = 0
        self.tic = time.time()

        self.num_measures_per_round = min(
            tune_option.num_measures_per_round, num_measure_trials // len(self.tasks)
        )

        if self.num_measures_per_round <= 0:
            raise ValueError("num_measure_trials is too small. Please set it to a higher value.")

        # restore the status of the task scheduler from a log file
        if self.load_log_file:
            self._restore_status(self.load_log_file, self.num_measures_per_round)

        # make one search policy for one task
        self.search_policies = make_search_policies(
            search_policy,
            search_policy_params,
            self.tasks,
            self.num_measures_per_round,
            tune_option.verbose,
            self.load_model_file,
            self.load_log_file,
            adapative_training,
            disable_cost_model_update,
            self.assembly
        )

        for idx in range(len(self.tasks) // 2):
            self._tune_task(idx)

        self.best_ct = self.ct
        self.best_score = self.cur_score

        self.search_policies = make_search_policies(
            search_policy,
            search_policy_params,
            self.tasks,
            self.num_measures_per_round,
            tune_option.verbose,
            self.load_model_file,
            self.load_log_file,
            adapative_training,
            disable_cost_model_update,
            few_shot_learning='plus_mix_task',
            assembly=self.assembly
        )

        for idx in range(len(self.tasks) // 2, len(self.tasks)):
            self._tune_task(idx)

        self.best_ct = self.ct
        self.best_score = self.cur_score

        for callback in self.callbacks:
            callback.finish(self)


    def _tune_task(self, task_idx):
        """Tune the select task for one round"""

        # Run pre-tune callbacks
        for callback in self.callbacks:
            callback.pre_tune(self, task_idx)

        measure_inputs, measure_results = self.search_policies[task_idx].continue_search_one_round(
            self.num_measures_per_round, self.measurer
        )

        self.task_cts[task_idx] += 1

        for res in measure_results:
            cost = array_mean(res.costs)
            if cost < self.best_costs[task_idx]:
                self.task_best_cts[task_idx] = self.task_cts[task_idx]
                self.best_costs[task_idx] = cost

        # Stop tuning this task in the rest of the process if its search space has been
        # fully explored or it has no improvement for a long while.
        no_change_trials = (
            self.task_cts[task_idx] - self.task_best_cts[task_idx]
        ) * self.num_measures_per_round
        if len(measure_inputs) == 0 or no_change_trials > self.early_stopping_task:
            self.dead_tasks.add(task_idx)

        self.task_costs_history[task_idx].append(self.best_costs[task_idx])

        self.ct += len(measure_inputs)
        self.cur_score = self._compute_score(self.best_costs)

        # Run post-tune callbacks
        for callback in self.callbacks:
            callback.post_tune(self, task_idx)

    def _compute_score(self, costs):
        """compute the objective function"""
        return self.objective_func(costs)

    def _adjust_similarity_group(self, task_idx):
        """adjust the similarity group for the selected task"""
        group_id = self.tag_to_group_id.get(self.task_tags[task_idx], None)
        if group_id is None or len(self.group_task_ids[group_id]) <= 1:
            return

        group_ids = self.group_task_ids[group_id]
        best_group_flops = max([self.flop_cts[j] / self.best_costs[j] for j in group_ids])
        cur_flops = self.flop_cts[task_idx] / self.best_costs[task_idx]

        # if we tune a task for many times but it still cannot achieve
        # a similar speed to the fastest one in its group, this means this task
        # is actually not similar to other tasks in its group.
        # So we will remove it from its original group.
        if cur_flops < best_group_flops / self.beta and self.task_cts[task_idx] > 5 + max(
            self.task_cts[j] for j in group_ids if j != task_idx
        ):
            self.task_tags[task_idx] = None
            group_ids.remove(task_idx)

    def _restore_status(self, log_file, num_measures_per_round):
        """restore task_cts and best_costs from a log file"""
        str_target = str(self.tasks[0].target)
        workload_key_to_task_id = {t.workload_key: i for i, t in enumerate(self.tasks)}
        total_ct = -1

        for total_ct, (inp, res) in enumerate(RecordReader(log_file)):
            if str(inp.task.target) != str_target:
                continue
            task_idx = workload_key_to_task_id.get(inp.task.workload_key, None)
            if task_idx is None:
                continue

            self.task_cts[task_idx] += 1

            if res.error_no == 0:
                cost = array_mean(res.costs)
                if cost < self.best_costs[task_idx]:
                    self.best_costs[task_idx] = cost
                    self.task_best_cts[task_idx] = self.task_cts[task_idx]

        for idx in range(len(self.tasks)):
            if self.task_cts[idx] - self.task_best_cts[idx] > self.early_stopping_task:
                self.dead_tasks.add(idx)

            # The computation of taks_cts is just an estimation.
            # The estimation may not be accurate if the log file is changed externally or
            # `num_measures_per_round` is different from the last tuning.
            self.task_cts[idx] = int(self.task_cts[idx] / num_measures_per_round + 0.5)
            self.task_best_cts[idx] = int(self.task_best_cts[idx] / num_measures_per_round + 0.5)
            self.task_costs_history[idx].append(self.best_costs[idx])

        self.cur_score = self._compute_score(self.best_costs)

        logger.info("TaskScheduler: Loaded %d measurement records from %s", total_ct + 1, log_file)


class TaskSchedulerCallback:
    """The base class of task scheduler callback functions. """

    def pre_tune(self, task_scheduler, task_id):
        """The callback before tuning each task.

        Parameters
        ----------
        task_scheduler: TaskScheduler
            The task scheduler.
        task_id: int
            The task ID going to be tuned.
        """
        # Do nothing by default

    def post_tune(self, task_scheduler, task_id):
        """The callback after tuning each task.

        Parameters
        ----------
        task_scheduler: TaskScheduler
            The task scheduler.
        task_id: int
            The task ID be tuned.
        """
        # Do nothing by default

    def finish(self, task_scheduler):
        """The callback after finishing tuning all tasks"""
        pass


class PrintTableInfo(TaskSchedulerCallback):
    """The callback that prints a table of current progress."""

    def pre_tune(self, task_scheduler, task_id):
        if task_scheduler.tune_option.verbose < 1:
            return

        _ffi_api.PrintTitle("Task Scheduler")
        print("|  ID  | Latency (ms) | Speed (GFLOPS) | Trials |")
        print("-------------------------------------------------")

        # content
        for i in range(len(task_scheduler.tasks)):
            id_str = "%d" % i
            latency_str = (
                "%.3f" % (1e3 * task_scheduler.best_costs[i])
                if task_scheduler.best_costs[i] < 1e9
                else "-"
            )
            speed_str = (
                "%.2f"
                % (task_scheduler.tasks[i].compute_dag.flop_ct / task_scheduler.best_costs[i] / 1e9)
                if task_scheduler.best_costs[i] < 1e9
                else "-"
            )
            trials_str = "%d" % (task_scheduler.task_cts[i] * task_scheduler.num_measures_per_round)
            print("| %4s | %12s | % 14s | %6s |" % (id_str, latency_str, speed_str, trials_str))
        print("-------------------------------------------------")

        # overall info
        if all(cost < 1e9 for cost in task_scheduler.best_costs):
            total_latency_str = "%.3f" % (task_scheduler.cur_score * 1e3)
        else:
            total_latency_str = "-"
        print(
            "Estimated total latency: %s ms\tTrials: %d\tUsed time : %.0f s\tNext ID: %d\t"
            % (
                total_latency_str,
                task_scheduler.ct,
                time.time() - task_scheduler.tic,
                task_id,
            )
        )

    def finish(self, task_scheduler):
        self.pre_tune(task_scheduler, -1)


class LogEstimatedLatency(TaskSchedulerCallback):
    """Log the estimated latency to the file after tuning a task.

    Parameters
    ----------
    log_file: str
        The log file path.
    """

    def __init__(self, log_file):
        if os.path.exists(log_file):  # Remove existing log
            os.remove(log_file)

        self.log_file = log_file

    def post_tune(self, task_scheduler, task_id):
        if all(cost < 1e9 for cost in task_scheduler.best_costs):
            total_latency_str = "%.3f" % (task_scheduler.cur_score * 1e3)
        else:
            total_latency_str = "N/A"

        with open(self.log_file, "a") as filep:
            filep.write(
                "ElapsedTime(s)\t%.0f\tEstimatedLatency(ms)\t%s\tTrials\t%d\n"
                % (
                    time.time() - task_scheduler.tic,
                    total_latency_str,
                    task_scheduler.ct,
                )
            )
            filep.flush()<|MERGE_RESOLUTION|>--- conflicted
+++ resolved
@@ -126,8 +126,6 @@
                 elif load_log_file:
                     logger.info("TaskScheduler: Reload measured states and train the model...")
                     cost_model.update_from_file(load_log_file)
-<<<<<<< HEAD
-=======
         elif model_type in ['lgbm', 'lgbm-no-update']:
             if model_type == 'lgbm-no-update':
                 disable_cost_model_update = True
@@ -141,8 +139,6 @@
             elif load_log_file:
                 logger.info("TaskScheduler: Reload measured states and train the model...")
                 cost_model.update_from_file(load_log_file)
-
->>>>>>> 62f0c20c
         elif model_type == "random":
             cost_model = RandomModel()
         else:
